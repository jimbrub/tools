<div align="center">
  <div>
    <a href="https://strandsagents.com">
      <img src="https://strandsagents.com/latest/assets/logo-auto.svg" alt="Strands Agents" width="55px" height="105px">
    </a>
  </div>

  <h1>
    Strands Agents Tools
  </h1>

  <h2>
    A model-driven approach to building AI agents in just a few lines of code.
  </h2>

  <div align="center">
    <a href="https://github.com/strands-agents/tools/graphs/commit-activity"><img alt="GitHub commit activity" src="https://img.shields.io/github/commit-activity/m/strands-agents/tools"/></a>
    <a href="https://github.com/strands-agents/tools/issues"><img alt="GitHub open issues" src="https://img.shields.io/github/issues/strands-agents/tools"/></a>
    <a href="https://github.com/strands-agents/tools/pulls"><img alt="GitHub open pull requests" src="https://img.shields.io/github/issues-pr/strands-agents/tools"/></a>
    <a href="https://github.com/strands-agents/tools/blob/main/LICENSE"><img alt="License" src="https://img.shields.io/github/license/strands-agents/tools"/></a>
    <a href="https://pypi.org/project/strands-agents-tools/"><img alt="PyPI version" src="https://img.shields.io/pypi/v/strands-agents-tools"/></a>
    <a href="https://python.org"><img alt="Python versions" src="https://img.shields.io/pypi/pyversions/strands-agents-tools"/></a>
  </div>
  
  <p>
    <a href="https://strandsagents.com/">Documentation</a>
    ◆ <a href="https://github.com/strands-agents/samples">Samples</a>
    ◆ <a href="https://github.com/strands-agents/sdk-python">Python SDK</a>
    ◆ <a href="https://github.com/strands-agents/tools">Tools</a>
    ◆ <a href="https://github.com/strands-agents/agent-builder">Agent Builder</a>
    ◆ <a href="https://github.com/strands-agents/mcp-server">MCP Server</a>
  </p>
</div>

Strands Agents Tools provides a powerful set of tools for your agents to use. It bridges the gap between large language models and practical applications by offering ready-to-use tools for file operations, system execution, API interactions, mathematical operations, and more.

## ✨ Features

- 📁 **File Operations** - Read, write, and edit files with syntax highlighting and intelligent modifications
- 🖥️ **Shell Integration** - Execute and interact with shell commands securely
- 🧠 **Memory** - Store user and agent memories across agent runs to provide personalized experiences with both Mem0 and Amazon Bedrock Knowledge Bases
- 🌐 **HTTP Client** - Make API requests with comprehensive authentication support
- 💬 **Slack Client** - Real-time Slack events, message processing, and Slack API access
- 🐍 **Python Execution** - Run Python code snippets with state persistence, user confirmation for code execution, and safety features
- 🧮 **Mathematical Tools** - Perform advanced calculations with symbolic math capabilities
- ☁️ **AWS Integration** - Seamless access to AWS services
- 🖼️ **Image Processing** - Generate and process images for AI applications
- 🎥 **Video Processing** - Use models and agents to generate dynamic videos
- 🎙️ **Audio Output** - Enable models to generate audio and speak
- 🔄 **Environment Management** - Handle environment variables safely
- 📝 **Journaling** - Create and manage structured logs and journals
- ⏱️ **Task Scheduling** - Schedule and manage cron jobs
- 🧠 **Advanced Reasoning** - Tools for complex thinking and reasoning capabilities
- 🐝 **Swarm Intelligence** - Coordinate multiple AI agents for parallel problem solving with shared memory
- 🔄 **Multiple tools in Parallel**  - Call multiple other tools at the same time in parallel with Batch Tool
<<<<<<< HEAD
- 🔍 **Browser Tool** - Tool giving an agent access to perform automated actions on a browser (chromium)

=======
  
>>>>>>> 44f5d233
## 📦 Installation

### Quick Install

```bash
pip install strands-agents-tools
```

To install the dependencies for optional tools:

```bash
pip install strands-agents-tools[mem0_memory]
```

### Development Install

```bash
# Clone the repository
git clone https://github.com/strands-agents/tools.git
cd tools

# Create and activate virtual environment
python3 -m venv .venv
source .venv/bin/activate  # On Windows: venv\Scripts\activate

# Install in development mode
pip install -e ".[dev]"

# Install pre-commit hooks
pre-commit install
```

### Tools Overview

Below is a comprehensive table of all available tools, how to use them with an agent, and typical use cases:

| Tool | Agent Usage | Use Case |
|------|-------------|----------|
| file_read | `agent.tool.file_read(path="path/to/file.txt")` | Reading configuration files, parsing code files, loading datasets |
| file_write | `agent.tool.file_write(path="path/to/file.txt", content="file content")` | Writing results to files, creating new files, saving output data |
| editor | `agent.tool.editor(command="view", path="path/to/file.py")` | Advanced file operations like syntax highlighting, pattern replacement, and multi-file edits |
| shell* | `agent.tool.shell(command="ls -la")` | Executing shell commands, interacting with the operating system, running scripts |
| http_request | `agent.tool.http_request(method="GET", url="https://api.example.com/data")` | Making API calls, fetching web data, sending data to external services |
| python_repl* | `agent.tool.python_repl(code="import pandas as pd\ndf = pd.read_csv('data.csv')\nprint(df.head())")` | Running Python code snippets, data analysis, executing complex logic with user confirmation for security |
| calculator | `agent.tool.calculator(expression="2 * sin(pi/4) + log(e**2)")` | Performing mathematical operations, symbolic math, equation solving |
| use_aws | `agent.tool.use_aws(service_name="s3", operation_name="list_buckets", parameters={}, region="us-west-2")` | Interacting with AWS services, cloud resource management |
| retrieve | `agent.tool.retrieve(text="What is STRANDS?")` | Retrieving information from Amazon Bedrock Knowledge Bases |
| nova_reels | `agent.tool.nova_reels(action="create", text="A cinematic shot of mountains", s3_bucket="my-bucket")` | Create high-quality videos using Amazon Bedrock Nova Reel with configurable parameters via environment variables |
| mem0_memory | `agent.tool.mem0_memory(action="store", content="Remember I like to tennis", user_id="alex")` | Store user and agent memories across agent runs to provide personalized experience |
| memory | `agent.tool.memory(action="retrieve", query="product features")` | Store, retrieve, list, and manage documents in Amazon Bedrock Knowledge Bases with configurable parameters via environment variables |
| environment | `agent.tool.environment(action="list", prefix="AWS_")` | Managing environment variables, configuration management |
| generate_image | `agent.tool.generate_image(prompt="A sunset over mountains")` | Creating AI-generated images for various applications |
| image_reader | `agent.tool.image_reader(image_path="path/to/image.jpg")` | Processing and reading image files for AI analysis |
| journal | `agent.tool.journal(action="write", content="Today's progress notes")` | Creating structured logs, maintaining documentation |
| think | `agent.tool.think(thought="Complex problem to analyze", cycle_count=3)` | Advanced reasoning, multi-step thinking processes |
| load_tool | `agent.tool.load_tool(path="path/to/custom_tool.py", name="custom_tool")` | Dynamically loading custom tools and extensions |
| swarm | `agent.tool.swarm(task="Analyze this problem", swarm_size=3, coordination_pattern="collaborative")` | Coordinating multiple AI agents to solve complex problems through collective intelligence |
| current_time | `agent.tool.current_time(timezone="US/Pacific")` | Get the current time in ISO 8601 format for a specified timezone |
| sleep | `agent.tool.sleep(seconds=5)` | Pause execution for the specified number of seconds, interruptible with SIGINT (Ctrl+C) |
| agent_graph | `agent.tool.agent_graph(agents=["agent1", "agent2"], connections=[{"from": "agent1", "to": "agent2"}])` | Create and visualize agent relationship graphs for complex multi-agent systems |
| cron* | `agent.tool.cron(action="schedule", name="task", schedule="0 * * * *", command="backup.sh")` | Schedule and manage recurring tasks with cron job syntax <br> **Does not work on Windows |
| slack | `agent.tool.slack(action="post_message", channel="general", text="Hello team!")` | Interact with Slack workspace for messaging and monitoring |
| speak | `agent.tool.speak(text="Operation completed successfully", style="green", mode="polly")` | Output status messages with rich formatting and optional text-to-speech |
| stop | `agent.tool.stop(message="Process terminated by user request")` | Gracefully terminate agent execution with custom message |
| use_llm | `agent.tool.use_llm(prompt="Analyze this data", system_prompt="You are a data analyst")` | Create nested AI loops with customized system prompts for specialized tasks |
| workflow | `agent.tool.workflow(action="create", name="data_pipeline", steps=[{"tool": "file_read"}, {"tool": "python_repl"}])` | Define, execute, and manage multi-step automated workflows |
| batch| `agent.tool.batch(invocations=[{"name": "current_time", "arguments": {"timezone": "Europe/London"}}, {"name": "stop", "arguments": {}}])` | Call multiple other tools in parallel. |
<<<<<<< HEAD
| use_browser | `agent.tool.use_browser(action="navigate", url="https://www.example.com")	` | Web scraping, automated testing, form filling, web automation tasks |
=======
>>>>>>> 44f5d233

\* *These tools do not work on windows*

## 💻 Usage Examples

### File Operations

```python
from strands import Agent
from strands_tools import file_read, file_write, editor

agent = Agent(tools=[file_read, file_write, editor])

agent.tool.file_read(path="config.json")
agent.tool.file_write(path="output.txt", content="Hello, world!")
agent.tool.editor(command="view", path="script.py")
```

### Shell Commands

*Note: `shell` does not work on Windows.*

```python
from strands import Agent
from strands_tools import shell

agent = Agent(tools=[shell])

# Execute a single command
result = agent.tool.shell(command="ls -la")

# Execute a sequence of commands
results = agent.tool.shell(command=["mkdir -p test_dir", "cd test_dir", "touch test.txt"])

# Execute commands with error handling
agent.tool.shell(command="risky-command", ignore_errors=True)
```

### HTTP Requests

```python
from strands import Agent
from strands_tools import http_request

agent = Agent(tools=[http_request])

# Make a simple GET request
response = agent.tool.http_request(
    method="GET",
    url="https://api.example.com/data"
)

# POST request with authentication
response = agent.tool.http_request(
    method="POST",
    url="https://api.example.com/resource",
    headers={"Content-Type": "application/json"},
    body=json.dumps({"key": "value"}),
    auth_type="Bearer",
    auth_token="your_token_here"
)
```

### Python Code Execution

*Note: `python_repl` does not work on Windows.*

```python
from strands import Agent
from strands_tools import python_repl

agent = Agent(tools=[python_repl])

# Execute Python code with state persistence
result = agent.tool.python_repl(code="""
import pandas as pd

# Load and process data
data = pd.read_csv('data.csv')
processed = data.groupby('category').mean()

processed.head()
""")
```

### Swarm Intelligence

```python
from strands import Agent
from strands_tools import swarm

agent = Agent(tools=[swarm])

# Create a collaborative swarm of agents to tackle a complex problem
result = agent.tool.swarm(
    task="Generate creative solutions for reducing plastic waste in urban areas",
    swarm_size=5,
    coordination_pattern="collaborative"
)

# Create a competitive swarm for diverse solution generation
result = agent.tool.swarm(
    task="Design an innovative product for smart home automation",
    swarm_size=3,
    coordination_pattern="competitive"
)

# Hybrid approach combining collaboration and competition
result = agent.tool.swarm(
    task="Develop marketing strategies for a new sustainable fashion brand",
    swarm_size=4,
    coordination_pattern="hybrid"
)
```

### Use AWS

```python
from strands import Agent
from strands_tools import use_aws

agent = Agent(tools=[use_aws])

# List S3 buckets
result = agent.tool.use_aws(
    service_name="s3",
    operation_name="list_buckets",
    parameters={},
    region="us-east-1",
    label="List all S3 buckets"
)

# Get the contents of a specific S3 bucket
result = agent.tool.use_aws(
    service_name="s3",
    operation_name="list_objects_v2",
    parameters={"Bucket": "example-bucket"},  # Replace with your actual bucket name
    region="us-east-1",
    label="List objects in a specific S3 bucket"
)

# Get the list of EC2 subnets
result = agent.tool.use_aws(
    service_name="ec2",
    operation_name="describe_subnets",
    parameters={},
    region="us-east-1",
    label="List all subnets"
)
```

### Batch Tool

```python
import os
import sys

from strands import Agent
from strands_tools import batch, http_request, use_aws

# Example usage of the batch with http_request and use_aws tools
agent = Agent(tools=[batch, http_request, use_aws])

result = agent.tool.batch(
    invocations=[
        {"name": "http_request", "arguments": {"method": "GET", "url": "https://api.ipify.org?format=json"}},
        {
            "name": "use_aws",
            "arguments": {
                "service_name": "s3",
                "operation_name": "list_buckets",
                "parameters": {},
                "region": "us-east-1",
                "label": "List S3 Buckets"
            }
        },
    ]
)
```

<<<<<<< HEAD
### Use Browser
```python
from strands import Agent
from strands_tools import use_browser

agent = Agent(tools=[use_browser])

# Simple navigation
result = agent.tool.use_browser(action="navigate", url="https://example.com")

# Sequential actions for form filling
result = agent.tool.use_browser(actions=[
    {"action": "navigate", "args": {"url": "https://example.com/login"}},
    {"action": "type", "args": {"selector": "#username", "text": "user@example.com"}},
    {"action": "click", "args": {"selector": "#submit"}}
])

# Web scraping with content extraction
result = agent.tool.use_browser(actions=[
    {"action": "navigate", "args": {"url": "https://example.com/data"}},
    {"action": "get_text", "args": {"selector": ".content"}},
    {"action": "click", "args": {"selector": ".next-page"}},
    {"action": "get_html", "args": {"selector": "main"}}
])
```

=======
>>>>>>> 44f5d233
## 🌍 Environment Variables Configuration

Agents Tools provides extensive customization through environment variables. This allows you to configure tool behavior without modifying code, making it ideal for different environments (development, testing, production).

### Global Environment Variables

These variables affect multiple tools:

| Environment Variable | Description | Default | Affected Tools |
|----------------------|-------------|---------|---------------|
| BYPASS_TOOL_CONSENT | Bypass consent for tool invocation, set to "true" to enable | false | All tools that require consent (e.g. shell, file_write, python_repl) |
| STRANDS_TOOL_CONSOLE_MODE | Enable rich UI for tools, set to "enabled" to enable | disabled | All tools that have optional rich UI |
| AWS_REGION | Default AWS region for AWS operations | us-west-2 | use_aws, retrieve, generate_image, memory, nova_reels |
| AWS_PROFILE | AWS profile name to use from ~/.aws/credentials | default | use_aws, retrieve |
| LOG_LEVEL | Logging level (DEBUG, INFO, WARNING, ERROR) | INFO | All tools |

### Tool-Specific Environment Variables

#### Calculator Tool

| Environment Variable | Description | Default | 
|----------------------|-------------|---------|
| CALCULATOR_MODE | Default calculation mode | evaluate |
| CALCULATOR_PRECISION | Number of decimal places for results | 10 |
| CALCULATOR_SCIENTIFIC | Whether to use scientific notation for numbers | False |
| CALCULATOR_FORCE_NUMERIC | Force numeric evaluation of symbolic expressions | False |
| CALCULATOR_FORCE_SCIENTIFIC_THRESHOLD | Threshold for automatic scientific notation | 1e21 |
| CALCULATOR_DERIVE_ORDER | Default order for derivatives | 1 |
| CALCULATOR_SERIES_POINT | Default point for series expansion | 0 |
| CALCULATOR_SERIES_ORDER | Default order for series expansion | 5 |

#### Current Time Tool

| Environment Variable | Description | Default | 
|----------------------|-------------|---------|
| DEFAULT_TIMEZONE | Default timezone for current_time tool | UTC |

#### Sleep Tool

| Environment Variable | Description | Default | 
|----------------------|-------------|---------|
| MAX_SLEEP_SECONDS | Maximum allowed sleep duration in seconds | 300 |

#### Mem0 Memory Tool

The Mem0 Memory Tool supports three different backend configurations:

1. **Mem0 Platform**:
   - Uses the Mem0 Platform API for memory management
   - Requires a Mem0 API key

2. **OpenSearch** (Recommended for AWS environments):
   - Uses OpenSearch as the vector store backend
   - Requires AWS credentials and OpenSearch configuration

3. **FAISS** (Default for local development):
   - Uses FAISS as the local vector store backend
   - Requires faiss-cpu package for local vector storage

| Environment Variable | Description | Default | Required For |
|----------------------|-------------|---------|--------------|
| MEM0_API_KEY | Mem0 Platform API key | None | Mem0 Platform |
| OPENSEARCH_HOST | OpenSearch Host URL | None | OpenSearch |
| AWS_REGION | AWS Region for OpenSearch | us-west-2 | OpenSearch |
| DEV | Enable development mode (bypasses confirmations) | false | All modes |

**Note**:
- If `MEM0_API_KEY` is set, the tool will use the Mem0 Platform
- If `OPENSEARCH_HOST` is set, the tool will use OpenSearch
- If neither is set, the tool will default to FAISS (requires `faiss-cpu` package)

#### Memory Tool

| Environment Variable | Description | Default | 
|----------------------|-------------|---------|
| MEMORY_DEFAULT_MAX_RESULTS | Default maximum results for list operations | 50 |
| MEMORY_DEFAULT_MIN_SCORE | Default minimum relevance score for filtering results | 0.4 |
#### Nova Reels Tool

| Environment Variable | Description | Default | 
|----------------------|-------------|---------|
| NOVA_REEL_DEFAULT_SEED | Default seed for video generation | 0 |
| NOVA_REEL_DEFAULT_FPS | Default frames per second for generated videos | 24 |
| NOVA_REEL_DEFAULT_DIMENSION | Default video resolution in WIDTHxHEIGHT format | 1280x720 |
| NOVA_REEL_DEFAULT_MAX_RESULTS | Default maximum number of jobs to return for list action | 10 |

#### Python REPL Tool

| Environment Variable | Description | Default | 
|----------------------|-------------|---------|
| PYTHON_REPL_BINARY_MAX_LEN | Maximum length for binary content before truncation | 100 |

#### Shell Tool

| Environment Variable | Description | Default | 
|----------------------|-------------|---------|
| SHELL_DEFAULT_TIMEOUT | Default timeout in seconds for shell commands | 900 |

#### Slack Tool

| Environment Variable | Description | Default | 
|----------------------|-------------|---------|
| SLACK_DEFAULT_EVENT_COUNT | Default number of events to retrieve | 42 |
| STRANDS_SLACK_AUTO_REPLY | Enable automatic replies to messages | false |
| STRANDS_SLACK_LISTEN_ONLY_TAG | Only process messages containing this tag | None |

#### Speak Tool

| Environment Variable | Description | Default | 
|----------------------|-------------|---------|
| SPEAK_DEFAULT_STYLE | Default style for status messages | green |
| SPEAK_DEFAULT_MODE | Default speech mode (fast/polly) | fast |
| SPEAK_DEFAULT_VOICE_ID | Default Polly voice ID | Joanna |
| SPEAK_DEFAULT_OUTPUT_PATH | Default audio output path | speech_output.mp3 |
| SPEAK_DEFAULT_PLAY_AUDIO | Whether to play audio by default | True |

#### Editor Tool

| Environment Variable | Description | Default | 
|----------------------|-------------|---------|
| EDITOR_DIR_TREE_MAX_DEPTH | Maximum depth for directory tree visualization | 2 |
| EDITOR_DEFAULT_STYLE | Default style for output panels | default |
| EDITOR_DEFAULT_LANGUAGE | Default language for syntax highlighting | python |

#### Environment Tool

| Environment Variable | Description | Default | 
|----------------------|-------------|---------|
| ENV_VARS_MASKED_DEFAULT | Default setting for masking sensitive values | true |

#### File Read Tool

| Environment Variable | Description | Default | 
|----------------------|-------------|---------|
| FILE_READ_RECURSIVE_DEFAULT | Default setting for recursive file searching | true |
| FILE_READ_CONTEXT_LINES_DEFAULT | Default number of context lines around search matches | 2 |
| FILE_READ_START_LINE_DEFAULT | Default starting line number for lines mode | 0 |
| FILE_READ_CHUNK_OFFSET_DEFAULT | Default byte offset for chunk mode | 0 |
| FILE_READ_DIFF_TYPE_DEFAULT | Default diff type for file comparisons | unified |
| FILE_READ_USE_GIT_DEFAULT | Default setting for using git in time machine mode | true |
| FILE_READ_NUM_REVISIONS_DEFAULT | Default number of revisions to show in time machine mode | 5 |

#### Use Browser Tool

| Environment Variable | Description | Default | 
|----------------------|-------------|---------|
| DEFAULT_WAIT_TIME | Default setting for wait time with actions | 1 |
| BROWSER_MAX_RETRIES | Default number of retries to perform when an action fails | 3 |
| BROWSER_SCREENSHOTS_DIR | Default directory where screenshots will be saved | screenshots |
| BROWSER_USER_DATA_DIR | Default directory where data for reloading a browser instance is stored | ~/.browser_automation |
| BROWSER_HEADLESS | Default headless setting for launching browsers | false |
| BROWSER_WIDTH | Default width of the browser | 1280 |
| BROWSER_HEIGHT | Default height of the browser | 800 |
| ENABLE_DEBUG_BROWSER_LOGS | Default enable of the browser's debug logs | false |


## Contributing ❤️

We welcome contributions! See our [Contributing Guide](CONTRIBUTING.md) for details on:
- Reporting bugs & features
- Development setup
- Contributing via Pull Requests
- Code of Conduct
- Reporting of security issues

## License

This project is licensed under the Apache License 2.0 - see the [LICENSE](LICENSE) file for details.

## Security

See [CONTRIBUTING](CONTRIBUTING.md#security-issue-notifications) for more information.

## ⚠️ Preview Status

Strands Agents is currently in public preview. During this period:
- APIs may change as we refine the SDK
- We welcome feedback and contributions<|MERGE_RESOLUTION|>--- conflicted
+++ resolved
@@ -53,12 +53,8 @@
 - 🧠 **Advanced Reasoning** - Tools for complex thinking and reasoning capabilities
 - 🐝 **Swarm Intelligence** - Coordinate multiple AI agents for parallel problem solving with shared memory
 - 🔄 **Multiple tools in Parallel**  - Call multiple other tools at the same time in parallel with Batch Tool
-<<<<<<< HEAD
 - 🔍 **Browser Tool** - Tool giving an agent access to perform automated actions on a browser (chromium)
 
-=======
-  
->>>>>>> 44f5d233
 ## 📦 Installation
 
 ### Quick Install
@@ -126,10 +122,7 @@
 | use_llm | `agent.tool.use_llm(prompt="Analyze this data", system_prompt="You are a data analyst")` | Create nested AI loops with customized system prompts for specialized tasks |
 | workflow | `agent.tool.workflow(action="create", name="data_pipeline", steps=[{"tool": "file_read"}, {"tool": "python_repl"}])` | Define, execute, and manage multi-step automated workflows |
 | batch| `agent.tool.batch(invocations=[{"name": "current_time", "arguments": {"timezone": "Europe/London"}}, {"name": "stop", "arguments": {}}])` | Call multiple other tools in parallel. |
-<<<<<<< HEAD
 | use_browser | `agent.tool.use_browser(action="navigate", url="https://www.example.com")	` | Web scraping, automated testing, form filling, web automation tasks |
-=======
->>>>>>> 44f5d233
 
 \* *These tools do not work on windows*
 
@@ -310,7 +303,6 @@
 )
 ```
 
-<<<<<<< HEAD
 ### Use Browser
 ```python
 from strands import Agent
@@ -337,8 +329,6 @@
 ])
 ```
 
-=======
->>>>>>> 44f5d233
 ## 🌍 Environment Variables Configuration
 
 Agents Tools provides extensive customization through environment variables. This allows you to configure tool behavior without modifying code, making it ideal for different environments (development, testing, production).
